--- conflicted
+++ resolved
@@ -9,11 +9,8 @@
 from mitmproxy.addons import core
 from mitmproxy.addons import cut
 from mitmproxy.addons import disable_h2c
-<<<<<<< HEAD
+from mitmproxy.addons import dns_resolver
 from mitmproxy.addons import dns
-=======
-from mitmproxy.addons import dns_resolver
->>>>>>> f7732763
 from mitmproxy.addons import export
 from mitmproxy.addons import maplocal
 from mitmproxy.addons import mapremote
