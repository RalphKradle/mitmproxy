--- conflicted
+++ resolved
@@ -12,13 +12,8 @@
 from mitmproxy.utils import strutils
 
 
-<<<<<<< HEAD
 def cleanup_request(f: flow.Flow):
     if not hasattr(f, "request") or not f.request:  # type: ignore
-=======
-def cleanup_request(f: flow.Flow) -> http.HTTPRequest:
-    if not hasattr(f, "request"):
->>>>>>> d1eec4d8
         raise exceptions.CommandError("Can't export flow with no request.")
     assert isinstance(f, http.HTTPFlow)
     request = f.request.copy()
@@ -32,14 +27,13 @@
     return request
 
 
-<<<<<<< HEAD
 def cleanup_response(f: flow.Flow):
     if not hasattr(f, "response") or not f.response:  # type: ignore
         raise exceptions.CommandError("Can't export flow with no response.")
     response = f.response.copy()  # type: ignore
     response.decode(strict=False)
     return response
-=======
+
 def request_content_for_console(request: http.HTTPRequest) -> str:
     try:
         text = request.get_text(strict=True)
@@ -53,7 +47,6 @@
         escape_control_chars.get(x, x)
         for x in text
     )
->>>>>>> d1eec4d8
 
 
 def curl_command(f: flow.Flow) -> str:
@@ -109,17 +102,11 @@
 
 
 formats = dict(
-<<<<<<< HEAD
-    curl = curl_command,
-    httpie = httpie_command,
-    raw = raw,
-    raw_request = raw_request,
-    raw_response = raw_response,
-=======
     curl=curl_command,
     httpie=httpie_command,
     raw=raw,
->>>>>>> d1eec4d8
+    raw_request=raw_request,
+    raw_response=raw_response,
 )
 
 
