---
title: "Protocols"
menu:
    concepts:
        weight: 7
---

# Protocols

mitmproxy not only supports HTTP, but also other important web protocols.
This page lists details and known limitations of the respective protocol implementations.
Most protocols can be disabled by toggling the respective [option]({{< relref concepts-options >}}).

## HTTP/1

HTTP/1.0 and HTTP/1.1 support in mitmproxy is based on our custom HTTP stack based on 
[h11](https://github.com/python-hyper/h11), which is particularly robust to HTTP syntax
errors. Protocol violations are often deliberately forwarded or inserted at the proxy.

##### Known Limitations

- Trailers: mitmproxy currently does not support trailers with HTTP/1.x, but we are happy to accept contributions.

## HTTP/2

HTTP/2 support in mitmproxy is based on [hyper-h2](https://github.com/python-hyper/hyper-h2). In case the upstream
server does not speak HTTP/2, mitmproxy seamlessly translates messages to HTTP/1.

##### Known Limitations

- *Priority Information*: mitmproxy currently ignores HTTP/2 PRIORITY frames. This does not affect the transmitted
  contents, but potentially affects the order in which messages are sent.
- *Push Promises*: mitmproxy currently does not advertise support for HTTP/2 Push Promises.
- *Cleartext HTTP/2*: mitmproxy currently does not support unencrypted HTTP/2 (h2c).

## HTTP/3

HTTP/3 support in mitmproxy is based on [aioquic](https://github.com/aiortc/aioquic). Mitmproxy's HTTP/3 functionality
is still experimental and only available in reverse proxy mode.

##### Known Limitations

- *Replay*: Client Replay is currently broken.
- *Supported Versions*: mitmproxy currently only supports QUIC Version 1. Version 2 (RFC 9369) is not supported yet.
- *Implementation Compatibility*: mitmproxy's HTTP/3 support has only been extensively tested with cURL.
  Other implementations are likely to exhibit bugs.

## WebSocket

WebSocket support in mitmproxy is based on [wsproto](https://github.com/python-hyper/wsproto) project, including support
for message compression.

##### Known Limitations

- *Replay*: Client or server replay is not possible yet.
- *Ping*: mitmproxy will forward PING and PONG frames, but not store them. The payload is only logged to the event log.
- *Unknown Extensions*: Unknown WebSocket extensions will cause a warning message to be logged, but are otherwise passed
  through as-is. This may lead to noncompliant behavior.

## DNS

DNS support in mitmproxy is based on a custom DNS implementation.

##### Known Limitations

- *Replay*: Client or server replay is not possible yet.
- mitmproxy current does not support DNS over TCP.
- We have not started any work on DoT/DoH/DoQ (DNS-over-TLS/HTTPS/QUIC) yet. Contributions are welcome.
- We have not started any work on stripping ESNI or HTTPS RR records yet. Contributions are welcome.

## Generic TCP/TLS Proxy

Mitmproxy can also act as a generic TCP proxy. In this mode, mitmproxy will still detect the presence of TLS at the
beginning of a connection and perform a man-in-the-middle attack if necessary, but otherwise forward messages
unmodified.

Users can explicitly opt into generic TCP proxying by setting the [`tcp_hosts` option]({{< relref concepts-options >}}).

##### Known Limitations

- *Replay*: Client or server replay is not possible yet.
- *Opportunistic TLS*: mitmproxy will not detect when a plaintext protocol upgrades to TLS (STARTTLS).

<<<<<<< HEAD
## DNS

DNS traffic can be sent to mitmproxy and manipulated while also serving HTTP,
WebSocket, or TCP traffic. This requires your test device to also send DNS
queries to the mitmproxy machine.

Intercepting and manipulating DNS is an advanced feature and optional. It works
independently of the normal operation of mitmproxy for the main protocols.
=======

## Generic UDP/DTLS Proxy

Mitmproxy can also act as a generic UDP proxy. In this mode, mitmproxy will still detect the presence of DTLS at the
beginning of a connection and perform a man-in-the-middle attack if necessary, but otherwise forward messages
unmodified.

Users can explicitly opt into generic UDP proxying by setting the [`udp_hosts` option]({{< relref concepts-options >}}).

##### Known Limitations

- *Replay*: Client or server replay is not possible yet.
>>>>>>> f7732763
<|MERGE_RESOLUTION|>--- conflicted
+++ resolved
@@ -81,16 +81,6 @@
 - *Replay*: Client or server replay is not possible yet.
 - *Opportunistic TLS*: mitmproxy will not detect when a plaintext protocol upgrades to TLS (STARTTLS).
 
-<<<<<<< HEAD
-## DNS
-
-DNS traffic can be sent to mitmproxy and manipulated while also serving HTTP,
-WebSocket, or TCP traffic. This requires your test device to also send DNS
-queries to the mitmproxy machine.
-
-Intercepting and manipulating DNS is an advanced feature and optional. It works
-independently of the normal operation of mitmproxy for the main protocols.
-=======
 
 ## Generic UDP/DTLS Proxy
 
@@ -103,4 +93,12 @@
 ##### Known Limitations
 
 - *Replay*: Client or server replay is not possible yet.
->>>>>>> f7732763
+
+## DNS
+
+DNS traffic can be sent to mitmproxy and manipulated while also serving HTTP,
+WebSocket, or TCP traffic. This requires your test device to also send DNS
+queries to the mitmproxy machine.
+
+Intercepting and manipulating DNS is an advanced feature and optional. It works
+independently of the normal operation of mitmproxy for the main protocols.